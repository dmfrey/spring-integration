buildscript {
	ext.kotlinVersion = '1.5.31'
	repositories {
		mavenCentral()
		maven { url 'https://plugins.gradle.org/m2' }
		maven { url 'https://repo.spring.io/plugins-release-local' }
	}
	dependencies {
		classpath "org.jetbrains.kotlin:kotlin-gradle-plugin:$kotlinVersion"
		classpath "org.jetbrains.kotlin:kotlin-allopen:$kotlinVersion"
	}
}

plugins {
	id 'org.sonarqube' version '2.8'
	id 'io.spring.nohttp' version '0.0.10' apply false
	id 'org.ajoberstar.grgit' version '4.1.0'
	id 'io.spring.dependency-management' version '1.0.11.RELEASE'
	id 'com.jfrog.artifactory' version '4.24.18' apply false
	id 'org.jetbrains.dokka' version '0.10.1'
	id 'org.asciidoctor.jvm.pdf' version '3.3.2'
	id 'org.asciidoctor.jvm.gems' version '3.3.2'
	id 'org.asciidoctor.jvm.convert' version '3.3.2'
}

if (System.getenv('GITHUB_ACTION') || System.getenv('bamboo_buildKey')) {
	apply plugin: 'io.spring.nohttp'

	nohttp {
		allowlistFile = file('src/nohttp/allowlist.lines')
		source.include '**/src/**'
		source.exclude '**/*.gif', '**/*.jpg', '**/*.png', '**/*.svg', '**/*.ks'
	}
}

description = 'Spring Integration'

ext {
	linkHomepage = 'https://projects.spring.io/spring-integration'
	linkCi = 'https://build.spring.io/browse/INT'
	linkIssue = 'https://github.com/spring-projects/spring-integration/issues'
	linkScmUrl = 'https://github.com/spring-projects/spring-integration'
	linkScmConnection = 'scm:git:git://github.com/spring-projects/spring-integration.git'
	linkScmDevConnection = 'scm:git:ssh://git@github.com:spring-projects/spring-integration.git'

	modifiedFiles =
			files(grgit.status().unstaged.modified).filter{ f -> f.name.endsWith('.java') || f.name.endsWith('.kt') }

	activeMqVersion = '5.16.3'
	apacheSshdVersion = '2.7.0'
	aspectjVersion = '1.9.7'
	assertjVersion = '3.21.0'
	assertkVersion = '0.25'
	avroVersion = '1.10.2'
	awaitilityVersion = '4.1.0'
	commonsDbcp2Version = '2.9.0'
	commonsIoVersion = '2.11.0'
	commonsNetVersion = '3.8.0'
	curatorVersion = '4.3.0'
	derbyVersion = '10.14.2.0'
	ftpServerVersion = '1.1.1'
	googleJsr305Version = '3.0.2'
	greenmailVersion = '1.6.5'
	groovyVersion = '3.0.9'
	hamcrestVersion = '2.2'
	hazelcastVersion = '4.2.2'
	hibernateVersion = '5.5.7.Final'
	hsqldbVersion = '2.6.0'
	h2Version = '1.4.200'
	jacksonVersion = '2.12.5'
	javaxActivationVersion = '1.2.0'
	jaxbVersion = '2.3.4'
	jeroMqVersion = '0.5.2'
	jmsApiVersion = '2.0.1'
	jpaApiVersion = '2.7.7'
	jrubyVersion = '9.2.19.0'
	jschVersion = '0.1.55'
	jsonpathVersion = '2.6.0'
	junit4Version = '4.13.2'
	junitJupiterVersion = '5.7.2'
	jythonVersion = '2.7.2'
	kryoShadedVersion = '4.0.2'
    lettuceVersion = '6.1.5.RELEASE'
	log4jVersion = '2.14.1'
	mailVersion = '1.6.7'
	micrometerVersion = '1.7.4'
	mockitoVersion = '3.12.4'
	mongoDriverVersion = '4.3.2'
	mysqlVersion = '8.0.26'
	pahoMqttClientVersion = '1.2.5'
	postgresVersion = '42.2.23'
	r2dbch2Version='0.8.4.RELEASE'
	reactorVersion = '2020.0.7'
	resilience4jVersion = '1.7.1'
	romeToolsVersion = '1.16.0'
	rsocketVersion = '1.1.1'
	saajVersion = '1.5.2'
	servletApiVersion = '4.0.1'
	smackVersion = '4.3.5'
	soapVersion = '1.4.0'
<<<<<<< HEAD
	springAmqpVersion = project.hasProperty('springAmqpVersion') ? project.springAmqpVersion : '2.3.0-RC1'
	springDataVersion = project.hasProperty('springDataVersion') ? project.springDataVersion : '2020.0.0-RC2'
	springGraphqlVersion = '1.0.0-SNAPSHOT'
	springKafkaVersion = '2.6.2'
	springRetryVersion = '1.3.0'
	springSecurityVersion = project.hasProperty('springSecurityVersion') ? project.springSecurityVersion : '5.4.1'
	springVersion = project.hasProperty('springVersion') ? project.springVersion : '5.3.0-RC2'
	springWsVersion = '3.0.10.RELEASE'
	tomcatVersion = "9.0.39"
	xstreamVersion = '1.4.13'
=======
	springAmqpVersion = project.hasProperty('springAmqpVersion') ? project.springAmqpVersion : '2.3.10'
	springDataVersion = project.hasProperty('springDataVersion') ? project.springDataVersion : '2021.0.5'
	springKafkaVersion = '2.7.7'
	springRetryVersion = '1.3.1'
	springSecurityVersion = project.hasProperty('springSecurityVersion') ? project.springSecurityVersion : '5.5.2'
	springVersion = project.hasProperty('springVersion') ? project.springVersion : '5.3.10'
	springWsVersion = '3.1.1'
	tomcatVersion = '9.0.52'
	xmlUnitVersion = '2.8.2'
	xstreamVersion = '1.4.17'
>>>>>>> 34d2b090

	javaProjects = subprojects - project(':spring-integration-bom')
}

allprojects {
	group = 'org.springframework.integration'

	repositories {
<<<<<<< HEAD
//		maven { url 'https://repo.spring.io/milestone' }
		maven { url 'https://repo.spring.io/libs-milestone' }
=======
>>>>>>> 34d2b090
		if (project.hasProperty('mavenLocal')) {
			mavenLocal()
		}
		mavenCentral()
		maven { url 'https://repo.spring.io/release' }
		maven { url 'https://repo.spring.io/milestone' }
		if (version.endsWith('SNAPSHOT')) {
<<<<<<< HEAD
//			maven { url 'https://repo.spring.io/snapshot' }
			maven { url 'https://repo.spring.io/libs-snapshot' }
		}
		maven { url 'https://repo.spring.io/release' }
		mavenCentral()
		maven { url 'https://oss.sonatype.org/content/repositories/snapshots/' }
//		maven { url 'https://repo.spring.io/staging-local' }
=======
			maven { url 'https://repo.spring.io/snapshot' }
		}
//		maven { url 'https://repo.spring.io/libs-staging-local' }
>>>>>>> 34d2b090
	}

	ext.javadocLinks = [
		'https://docs.oracle.com/en/java/javase/15/docs/api',
		'https://docs.spring.io/spring-framework/docs/current/javadoc-api',
		'https://docs.spring.io/spring-amqp/docs/current/api/',
		'https://docs.spring.io/spring-data-gemfire/docs/current/api/',
		'https://docs.spring.io/spring-data/data-mongo/docs/current/api/',
		'https://docs.spring.io/spring-data/data-redis/docs/current/api/',
		'https://docs.spring.io/spring-ws/docs/current/api/'
	] as String[]

	apply plugin: 'io.spring.dependency-management'

	dependencyManagement {
		resolutionStrategy {
			cacheChangingModulesFor 0, 'seconds'
		}
		applyMavenExclusions = false
		generatedPomCustomization {
			enabled = false
		}

		imports {
			mavenBom "com.fasterxml.jackson:jackson-bom:$jacksonVersion"
			mavenBom "org.junit:junit-bom:$junitJupiterVersion"
			mavenBom "org.springframework:spring-framework-bom:$springVersion"
			mavenBom "io.projectreactor:reactor-bom:$reactorVersion"
			mavenBom "org.apache.logging.log4j:log4j-bom:$log4jVersion"
			mavenBom "org.springframework.data:spring-data-bom:$springDataVersion"
		}

	}

}

configure(javaProjects) { subproject ->
	apply plugin: 'java-library'
	apply plugin: 'eclipse'
	apply plugin: 'idea'
	apply plugin: 'jacoco'
	apply plugin: 'checkstyle'
	apply plugin: 'kotlin'
	apply plugin: 'kotlin-spring'

	apply from: "${rootDir}/gradle/publish-maven.gradle"

	sourceSets {
		test {
			resources {
				srcDirs = ['src/test/resources', 'src/test/java']
			}
		}
	}

	java {
		withJavadocJar()
		withSourcesJar()
		registerFeature('optional') {
			usingSourceSet(sourceSets.main)
		}
		registerFeature('provided') {
			usingSourceSet(sourceSets.main)
		}
	}

	compileJava {
		sourceCompatibility = 1.8
		targetCompatibility = 1.8
	}

	compileTestJava {
		sourceCompatibility = 11
		targetCompatibility = 11
		options.encoding = 'UTF-8'
	}

	compileKotlin {
		kotlinOptions {
			apiVersion = '1.3'
			jvmTarget = '1.8'
			freeCompilerArgs = ['-Xjsr305=strict']
//			allWarningsAsErrors = true TODO bring it back after upgrading to Kotlin 1.5 language version
		}
	}
	compileTestKotlin {
		kotlinOptions {
			jvmTarget = '11'
		}
	}

	eclipse {
		project {
			natures += 'org.springframework.ide.eclipse.core.springnature'
		}
	}

	jacoco {
		toolVersion = '0.8.7'
	}

	// dependencies that are common across all java projects
	dependencies {
		if (!(subproject.name ==~ /.*-test.*/)) {
			testImplementation(project(':spring-integration-test-support')) {
				exclude group: 'org.hamcrest'
			}
		}

		// JSR-305 only used for non-required meta-annotations
		compileOnly "com.google.code.findbugs:jsr305:$googleJsr305Version"
		testImplementation "com.google.code.findbugs:jsr305:$googleJsr305Version"
		testImplementation("org.awaitility:awaitility:$awaitilityVersion") {
			exclude group: 'org.hamcrest'
		}
		testImplementation ("junit:junit:$junit4Version") {
			exclude group: 'org.hamcrest'
		}
		testImplementation 'org.junit.jupiter:junit-jupiter-api'
		testImplementation ("com.willowtreeapps.assertk:assertk-jvm:$assertkVersion") {
            exclude group: 'org.jetbrains.kotlin'
        }
		testImplementation 'org.jetbrains.kotlin:kotlin-reflect'
		testImplementation 'org.jetbrains.kotlin:kotlin-stdlib-jdk8'
		testImplementation 'io.projectreactor:reactor-test'
		testImplementation 'org.testcontainers:junit-jupiter:1.16.0'

		testRuntimeOnly 'org.junit.jupiter:junit-jupiter-engine'
		testRuntimeOnly 'org.junit.platform:junit-platform-launcher'
		// To support JUnit 4 tests
		testRuntimeOnly 'org.junit.vintage:junit-vintage-engine'

		testRuntimeOnly 'org.apache.logging.log4j:log4j-core'
		testRuntimeOnly 'org.apache.logging.log4j:log4j-jcl'
		testRuntimeOnly 'org.apache.logging.log4j:log4j-slf4j-impl'
	}

	// enable all compiler warnings; individual projects may customize further
	ext.xLintArg = '-Xlint:all,-options,-processing'
	[compileJava, compileTestJava]*.options*.compilerArgs = [xLintArg, '-parameters']

	task updateCopyrights {
		onlyIf { !System.getenv('GITHUB_ACTION') && !System.getenv('bamboo_buildKey') }
		inputs.files(modifiedFiles.filter { f -> f.path.contains(subproject.name) })
		outputs.dir('build/classes')

		doLast {
			def now = Calendar.instance.get(Calendar.YEAR) as String
			inputs.files.each { file ->
				def line
				file.withReader { reader ->
					while (line = reader.readLine()) {
						def matcher = line =~ /Copyright (20\d\d)-?(20\d\d)?/
						if (matcher.count) {
							def beginningYear = matcher[0][1]
							if (now != beginningYear && now != matcher[0][2]) {
								def years = "$beginningYear-$now"
								def sourceCode = file.text
								sourceCode = sourceCode.replaceFirst(/20\d\d(-20\d\d)?/, years)
								file.text = sourceCode
								println "Copyright updated for file: $file"
							}
							break
						}
					}
				}
			}
		}
	}

	compileKotlin.dependsOn updateCopyrights

	jacocoTestReport {
		reports {
			xml.enabled true
			csv.enabled false
			html.enabled false
			xml.destination file("${buildDir}/reports/jacoco/test/jacocoTestReport.xml")
		}
	}

	test {
		maxHeapSize = '2g'
		jvmArgs '-XX:+HeapDumpOnOutOfMemoryError'
		jacoco {
			destinationFile = file("$buildDir/jacoco.exec")
		}

		if (System.properties['sonar.host.url']) {
			finalizedBy jacocoTestReport
		}
	}

	task testAll(type: Test, dependsOn: [':checkAsciidocLinks', 'check'])

	gradle.taskGraph.whenReady { graph ->
		if (graph.hasTask(testAll)) {
			test.enabled = false
		}
	}

	tasks.withType(Test).all {
		// suppress all console output during testing unless running `gradle -i`
		logging.captureStandardOutput(LogLevel.INFO)

		if (name ==~ /(testAll)/) {
			systemProperty 'RUN_LONG_INTEGRATION_TESTS', 'true'
		}

		environment 'SI_FATAL_WHEN_NO_BEANFACTORY', 'true'

		useJUnitPlatform()

		enableAssertions = false
	}

	checkstyle {
		configDirectory.set(rootProject.file('src/checkstyle'))
		toolVersion = project.hasProperty('checkstyleVersion') ? project.checkstyleVersion : '9.0'
	}

	jar {
		manifest {
			attributes(
					'Implementation-Version': project.version,
					'Created-By': "JDK ${System.properties['java.version']} (${System.properties['java.specification.vendor']})",
					'Implementation-Title': subproject.name,
					'Implementation-Vendor-Id': subproject.group,
					'Implementation-Vendor': 'Pivotal Software, Inc.',
					'Implementation-URL': linkHomepage,
					'Automatic-Module-Name': subproject.name.replace('-', '.')  // for Jigsaw
			)
		}

		from("${rootProject.projectDir}/src/dist") {
			include 'notice.txt'
			into 'META-INF'
			expand(copyright: new Date().format('yyyy'), version: project.version)
		}
		from("${rootProject.projectDir}") {
			include 'LICENSE.txt'
			into 'META-INF'
		}
	}

	check.dependsOn javadoc

	publishing {
		publications {
			mavenJava(MavenPublication) {
				suppressAllPomMetadataWarnings()
				from components.java
				pom.withXml {
					def pomDeps = asNode().dependencies.first()
					subproject.configurations.providedImplementation.allDependencies.each { dep ->
						pomDeps.remove(pomDeps.'*'.find { it.artifactId.text() == dep.name })
						pomDeps.appendNode('dependency').with {
							it.appendNode('groupId', dep.group)
							it.appendNode('artifactId', dep.name)
							it.appendNode('version', dep.version)
							it.appendNode('scope', 'provided')
						}
					}
				}
			}
		}
	}
}

project('spring-integration-test-support') {
	description = 'Spring Integration Test Support - **No SI Dependencies Allowed**'
	dependencies {
		compileOnly 'org.apiguardian:apiguardian-api:1.0.0'
		api "org.hamcrest:hamcrest-library:$hamcrestVersion"
		api "org.mockito:mockito-core:$mockitoVersion"
		api "org.assertj:assertj-core:$assertjVersion"
		api 'org.springframework:spring-context'
		api 'org.springframework:spring-messaging'
		api 'org.springframework:spring-test'
		optionalApi ("junit:junit:$junit4Version") {
			exclude group: 'org.hamcrest'
		}
		optionalApi 'org.junit.jupiter:junit-jupiter-api'
		optionalApi 'org.apache.logging.log4j:log4j-core'
	}
}

project('spring-integration-amqp') {
	description = 'Spring Integration AMQP Support'
	dependencies {
		api project(':spring-integration-core')
		api("org.springframework.amqp:spring-rabbit:$springAmqpVersion") {
			exclude group: 'org.springframework'
		}

		testImplementation("org.springframework.amqp:spring-rabbit-junit:$springAmqpVersion") {
					exclude group: 'org.springframework'
				}
		testImplementation project(':spring-integration-stream')
		testImplementation 'org.springframework:spring-web'
	}
}

project('spring-integration-core') {
	description = 'Spring Integration Core'

	dependencies {
		api 'org.springframework:spring-aop'
		api 'org.springframework:spring-context'
		api 'org.springframework:spring-messaging'
		api 'org.springframework:spring-tx'
		api ("org.springframework.retry:spring-retry:$springRetryVersion") {
			exclude group: 'org.springframework'
		}
		api 'io.projectreactor:reactor-core'

		optionalApi 'com.fasterxml.jackson.core:jackson-databind'
		optionalApi 'com.fasterxml.jackson.datatype:jackson-datatype-jdk8'
		optionalApi 'com.fasterxml.jackson.datatype:jackson-datatype-jsr310'
		optionalApi 'com.fasterxml.jackson.datatype:jackson-datatype-joda'
		optionalApi ('com.fasterxml.jackson.module:jackson-module-kotlin') {
			exclude group: 'org.jetbrains.kotlin'
		}

		optionalApi "com.jayway.jsonpath:json-path:$jsonpathVersion"
		optionalApi "com.esotericsoftware:kryo-shaded:$kryoShadedVersion"
		optionalApi "io.micrometer:micrometer-core:$micrometerVersion"
		optionalApi "io.github.resilience4j:resilience4j-ratelimiter:$resilience4jVersion"
		optionalApi "org.apache.avro:avro:$avroVersion"
		optionalApi 'org.jetbrains.kotlin:kotlin-stdlib-jdk8'

		testImplementation "org.aspectj:aspectjweaver:$aspectjVersion"
		testImplementation "org.hamcrest:hamcrest-core:$hamcrestVersion"
	}
}

project('spring-integration-event') {
	description = 'Spring Integration ApplicationEvent Support'
	dependencies {
		api project(':spring-integration-core')
	}
}

project('spring-integration-feed') {
	description = 'Spring Integration RSS Feed Support'
	dependencies {
		api project(':spring-integration-core')
		api "com.rometools:rome:$romeToolsVersion"
	}
}

project('spring-integration-file') {
	description = 'Spring Integration File Support'
	dependencies {
		api project(':spring-integration-core')
		api "commons-io:commons-io:$commonsIoVersion"

		testImplementation project(':spring-integration-redis')
		testImplementation project(':spring-integration-redis').sourceSets.test.output
		testImplementation project(':spring-integration-gemfire')
		testImplementation project(':spring-integration-jdbc')
		testImplementation "com.h2database:h2:$h2Version"
		testImplementation "io.lettuce:lettuce-core:$lettuceVersion"
		testImplementation "com.jayway.jsonpath:json-path:$jsonpathVersion"
	}
}

project('spring-integration-ftp') {
	description = 'Spring Integration FTP Support'
	dependencies {
		api project(':spring-integration-file')
		api "commons-net:commons-net:$commonsNetVersion"
		api 'org.springframework:spring-context-support'
		optionalApi "org.apache.ftpserver:ftpserver-core:$ftpServerVersion"

		testImplementation project(':spring-integration-file').sourceSets.test.output
		testImplementation "org.hamcrest:hamcrest-core:$hamcrestVersion"
	}
}

project('spring-integration-gemfire') {
	description = 'Spring Integration GemFire Support'
	dependencies {
		api project(':spring-integration-core')
		api ('org.springframework.data:spring-data-geode')  {
			exclude group: 'org.springframework'
		}
		api "commons-io:commons-io:$commonsIoVersion"

		testImplementation project(':spring-integration-stream')
	}
}

project('spring-integration-graphql') {
	description = 'Spring Integration GraphQL Support'
	dependencies {
		api project(':spring-integration-core')
		api "org.springframework.graphql:spring-graphql:$springGraphqlVersion"

		testImplementation "org.springframework.graphql:spring-graphql-test:$springGraphqlVersion"
//		testImplementation 'org.springframework:spring-web'
	}
}

project('spring-integration-groovy') {
	description = 'Spring Integration Groovy Support'
	dependencies {
		api project(':spring-integration-scripting')
		api "org.codehaus.groovy:groovy:$groovyVersion"
		api 'org.springframework:spring-context-support'

		testImplementation 'org.springframework:spring-web'

		testRuntimeOnly "org.codehaus.groovy:groovy-dateutil:$groovyVersion"
	}
}

project('spring-integration-http') {
	description = 'Spring Integration HTTP Support'
	dependencies {
		api project(':spring-integration-core')
		api 'org.springframework:spring-webmvc'
		providedImplementation "javax.servlet:javax.servlet-api:$servletApiVersion"
		optionalApi "com.rometools:rome:$romeToolsVersion"
		optionalApi 'org.springframework:spring-webflux'

		testImplementation project(':spring-integration-security')
		testImplementation "org.hamcrest:hamcrest-core:$hamcrestVersion"
		testImplementation ("org.springframework.security:spring-security-config:$springSecurityVersion") {
			exclude group: 'org.springframework'
		}
		testImplementation ("org.springframework.security:spring-security-test:$springSecurityVersion") {
			exclude group: 'org.springframework'
		}
		testImplementation 'com.fasterxml.jackson.core:jackson-databind'

		testRuntimeOnly "com.jayway.jsonpath:json-path:$jsonpathVersion"
	}
}

project('spring-integration-ip') {
	description = 'Spring Integration IP Support'
	dependencies {
		api project(':spring-integration-core')
		testImplementation project(':spring-integration-stream')
		testImplementation project(':spring-integration-event')
		testImplementation "org.hamcrest:hamcrest-core:$hamcrestVersion"

		testRuntimeOnly "com.esotericsoftware:kryo-shaded:$kryoShadedVersion"
		testRuntimeOnly 'com.fasterxml.jackson.core:jackson-databind'
	}
}

project('spring-integration-jdbc') {
	description = 'Spring Integration JDBC Support'
	dependencies {
		api project(':spring-integration-core')
		api 'org.springframework:spring-jdbc'

		testImplementation "com.h2database:h2:$h2Version"
		testImplementation "org.hsqldb:hsqldb:$hsqldbVersion"
		testImplementation "org.apache.derby:derby:$derbyVersion"
		testImplementation "org.apache.derby:derbyclient:$derbyVersion"
		testImplementation "org.postgresql:postgresql:$postgresVersion"
		testImplementation "mysql:mysql-connector-java:$mysqlVersion"
		testImplementation "org.apache.commons:commons-dbcp2:$commonsDbcp2Version"

		testRuntimeOnly 'com.fasterxml.jackson.core:jackson-databind'
	}
}

project('spring-integration-jms') {
	description = 'Spring Integration JMS Support'
	dependencies {
		api project(':spring-integration-core')
		api 'org.springframework:spring-jms'
		providedImplementation "javax.jms:javax.jms-api:$jmsApiVersion"

		testImplementation "org.apache.activemq:activemq-broker:$activeMqVersion"
		testImplementation 'org.springframework:spring-oxm'
	}
}

project('spring-integration-jmx') {
	description = 'Spring Integration JMX Support'
	dependencies {
		api project(':spring-integration-core')

		testImplementation "org.aspectj:aspectjweaver:$aspectjVersion"
		testImplementation "com.hazelcast:hazelcast:$hazelcastVersion"
	}
}

project('spring-integration-jpa') {
	description = 'Spring Integration JPA Support'
	dependencies {
		api project(':spring-integration-core')
		api 'org.springframework:spring-orm'
		optionalApi "org.eclipse.persistence:org.eclipse.persistence.jpa:$jpaApiVersion"

		testImplementation ('org.springframework.data:spring-data-jpa') {
			exclude group: 'org.springframework'
		}
		testImplementation "com.h2database:h2:$h2Version"
		testImplementation "org.hibernate:hibernate-entitymanager:$hibernateVersion"
		testImplementation "org.hamcrest:hamcrest-core:$hamcrestVersion"
	}
}

project('spring-integration-kafka') {
	description = 'Spring Integration for Apache Kafka'
	dependencies {
		api  project(':spring-integration-core')
		api ("org.springframework.kafka:spring-kafka:$springKafkaVersion") {
			exclude group: 'org.springframework'
		}

		testImplementation "org.springframework.kafka:spring-kafka-test:$springKafkaVersion"
		testImplementation "org.hamcrest:hamcrest-core:$hamcrestVersion"

		testRuntimeOnly 'com.fasterxml.jackson.core:jackson-databind'
	}
}

project('spring-integration-mail') {
	description = 'Spring Integration Mail Support'
	dependencies {
		api project(':spring-integration-core')
		api 'org.springframework:spring-context-support'

		providedImplementation "com.sun.mail:jakarta.mail:$mailVersion"
		testImplementation "com.icegreen:greenmail:$greenmailVersion"
		testRuntimeOnly 'org.apache.logging.log4j:log4j-jul'
	}
}

project('spring-integration-mongodb') {
	description = 'Spring Integration MongoDB Support'
	dependencies {
		api project(':spring-integration-core')
		api ('org.springframework.data:spring-data-mongodb') {
			exclude group: 'org.springframework'
		}
		optionalApi "org.mongodb:mongodb-driver-sync:$mongoDriverVersion"
		optionalApi "org.mongodb:mongodb-driver-reactivestreams:$mongoDriverVersion"
	}
}

project('spring-integration-r2dbc') {
	description = 'Spring Integration R2DBC Support'
	dependencies {
		api project(':spring-integration-core')
		api ('org.springframework.data:spring-data-r2dbc') {
			exclude group: 'org.springframework'
		}
		api 'org.springframework:spring-r2dbc'
		testImplementation "io.r2dbc:r2dbc-h2:$r2dbch2Version"
		testImplementation "org.hamcrest:hamcrest-core:$hamcrestVersion"
	}
}

project('spring-integration-mqtt') {
	description = 'Spring Integration MQTT Support'
	dependencies {
		api project(':spring-integration-core')
		api "org.eclipse.paho:org.eclipse.paho.client.mqttv3:$pahoMqttClientVersion"
		optionalApi "org.eclipse.paho:org.eclipse.paho.mqttv5.client:$pahoMqttClientVersion"

		testImplementation project(':spring-integration-jmx')
		testImplementation 'com.fasterxml.jackson.core:jackson-databind'
	}
}

project('spring-integration-redis') {
	description = 'Spring Integration Redis Support'
	dependencies {
		api project(':spring-integration-core')
		api ('org.springframework.data:spring-data-redis') {
			exclude group: 'org.springframework'
		}

		testImplementation "io.lettuce:lettuce-core:$lettuceVersion"
		testImplementation "org.hamcrest:hamcrest-core:$hamcrestVersion"
		testImplementation 'com.fasterxml.jackson.core:jackson-databind'
	}
}

project('spring-integration-rmi') {
	description = 'Spring Integration RMI Support'
	dependencies {
		api project(':spring-integration-core')
	}
}

project('spring-integration-rsocket') {
	description = 'Spring Integration RSocket Support'
	dependencies {
		api project(':spring-integration-core')
		api "io.rsocket:rsocket-transport-netty:$rsocketVersion"
	}
}

project('spring-integration-scripting') {
	description = 'Spring Integration Scripting Support'
	dependencies {
		api project(':spring-integration-core')
		optionalApi 'org.jetbrains.kotlin:kotlin-script-util'
		optionalApi 'org.jetbrains.kotlin:kotlin-compiler-embeddable'

		testImplementation "org.jruby:jruby-complete:$jrubyVersion"
		testImplementation "org.codehaus.groovy:groovy:$groovyVersion"
		testImplementation "org.codehaus.groovy:groovy-jsr223:$groovyVersion"
		testImplementation "org.python:jython-standalone:$jythonVersion"

		testRuntimeOnly 'org.jetbrains.kotlin:kotlin-scripting-compiler-embeddable'
	}
}

project('spring-integration-security') {
	description = 'Spring Integration Security Support'
	dependencies {
		api project(':spring-integration-core')
		api ("org.springframework.security:spring-security-core:$springSecurityVersion") {
			exclude group: 'org.springframework'
		}

		testImplementation ("org.springframework.security:spring-security-config:$springSecurityVersion") {
			exclude group: 'org.springframework'
		}
	}
}

project('spring-integration-sftp') {
	description = 'Spring Integration SFTP Support'
	dependencies {
		api project(':spring-integration-file')
		api "com.jcraft:jsch:$jschVersion"
		api 'org.springframework:spring-context-support'
		optionalApi "org.apache.sshd:sshd-sftp:$apacheSshdVersion"

		testImplementation "org.apache.sshd:sshd-core:$apacheSshdVersion"
		testImplementation project(':spring-integration-event')
		testImplementation project(':spring-integration-file').sourceSets.test.output
	}
}

project('spring-integration-stomp') {
	description = 'Spring Integration STOMP Support'
	dependencies {
		api project(':spring-integration-core')
		optionalApi 'org.springframework:spring-websocket'
		optionalApi 'io.projectreactor.netty:reactor-netty-core'

		testImplementation project(':spring-integration-websocket')
		testImplementation project(':spring-integration-websocket').sourceSets.test.output
		testImplementation project(':spring-integration-event')
		testImplementation "org.apache.activemq:activemq-stomp:$activeMqVersion"
		testImplementation "org.apache.tomcat.embed:tomcat-embed-websocket:$tomcatVersion"

		testRuntimeOnly 'org.springframework:spring-webmvc'
	}
}

project('spring-integration-stream') {
	description = 'Spring Integration Stream Support'
	dependencies {
		api project(':spring-integration-core')
	}
}

project('spring-integration-syslog') {
	description = 'Spring Integration Syslog Support'
	dependencies {
		api project(':spring-integration-ip')
	}
}

project('spring-integration-test') {
	description = 'Spring Integration Testing Framework'
	dependencies {
		api project(':spring-integration-core')
		api project(':spring-integration-test-support')
	}
}

project('spring-integration-webflux') {
	description = 'Spring Integration HTTP Support'
	dependencies {
		api (project(':spring-integration-http')) {
			exclude group: 'org.springframework', module: 'spring-webmvc'
		}
		api 'org.springframework:spring-webflux'
		optionalApi 'io.projectreactor.netty:reactor-netty-http'

		testImplementation "javax.servlet:javax.servlet-api:$servletApiVersion"
		testImplementation "org.hamcrest:hamcrest-core:$hamcrestVersion"
		testImplementation 'org.springframework:spring-webmvc'
		testImplementation ("org.springframework.security:spring-security-config:$springSecurityVersion") {
			exclude group: 'org.springframework'
		}
		testImplementation ("org.springframework.security:spring-security-test:$springSecurityVersion") {
			exclude group: 'org.springframework'
		}
		testImplementation 'com.fasterxml.jackson.core:jackson-databind'

		testRuntimeOnly "com.jayway.jsonpath:json-path:$jsonpathVersion"
	}
}

project('spring-integration-websocket') {
	description = 'Spring Integration WebSockets Support'
	dependencies {
		api project(':spring-integration-core')
		api 'org.springframework:spring-websocket'
		optionalApi 'org.springframework:spring-webmvc'
		providedImplementation "javax.servlet:javax.servlet-api:$servletApiVersion"

		testImplementation project(':spring-integration-event')
		testImplementation "org.apache.tomcat.embed:tomcat-embed-websocket:$tomcatVersion"

		testRuntimeOnly 'com.fasterxml.jackson.core:jackson-databind'
	}
}

project('spring-integration-ws') {
	description = 'Spring Integration Web Services Support'
	dependencies {
		api project(':spring-integration-core')
		api 'org.springframework:spring-oxm'
		api 'org.springframework:spring-webmvc'
		api ("org.springframework.ws:spring-ws-core:$springWsVersion")  {
			exclude group: 'org.springframework'
		}

		optionalApi "javax.activation:javax.activation-api:$javaxActivationVersion"
		providedImplementation "javax.xml.soap:javax.xml.soap-api:$soapVersion"
		providedImplementation "com.sun.xml.bind:jaxb-impl:$jaxbVersion"
		providedImplementation "com.sun.xml.messaging.saaj:saaj-impl:$saajVersion"

		testImplementation "com.thoughtworks.xstream:xstream:$xstreamVersion"
		testImplementation ("org.springframework.ws:spring-ws-support:$springWsVersion") {
			exclude group: 'org.springframework'
		}
		testImplementation 'org.springframework:spring-jms'
		testImplementation "javax.jms:javax.jms-api:$jmsApiVersion"
		testImplementation "org.igniterealtime.smack:smack-tcp:$smackVersion"
		testImplementation "org.igniterealtime.smack:smack-extensions:$smackVersion"
		testImplementation "jakarta.mail:jakarta.mail-api:$mailVersion"

		testRuntimeOnly "com.sun.mail:mailapi:$mailVersion"
		testRuntimeOnly "com.sun.mail:jakarta.mail:$mailVersion"
	}
}

project('spring-integration-xml') {
	description = 'Spring Integration XML Support'
	dependencies {
		api project(':spring-integration-core')
		api 'org.springframework:spring-oxm'
		api ("org.springframework.ws:spring-xml:$springWsVersion") {
			exclude group: 'org.springframework'
		}
		optionalApi ("org.springframework.ws:spring-ws-core:$springWsVersion") {
			exclude group: 'org.springframework'
		}

		testImplementation "com.sun.xml.bind:jaxb-impl:$jaxbVersion"
		testImplementation "org.xmlunit:xmlunit-assertj3:$xmlUnitVersion"
	}
}

project('spring-integration-xmpp') {
	description = 'Spring Integration XMPP Support'
	dependencies {
		api project(':spring-integration-core')
		api "org.igniterealtime.smack:smack-tcp:$smackVersion"
		api "org.igniterealtime.smack:smack-java7:$smackVersion"
		api "org.igniterealtime.smack:smack-extensions:$smackVersion"

		testImplementation project(':spring-integration-stream')
		testImplementation "org.igniterealtime.smack:smack-experimental:$smackVersion"
	}
}

project('spring-integration-zeromq') {
	description = 'Spring Integration ZeroMQ Support'
	dependencies {
		api project(':spring-integration-core')
		api "org.zeromq:jeromq:$jeroMqVersion"

		optionalApi 'com.fasterxml.jackson.core:jackson-databind'

		testImplementation "org.hamcrest:hamcrest-core:$hamcrestVersion"
	}
}

project('spring-integration-zookeeper') {
	description = 'Spring Integration Zookeeper Support'
	dependencies {
		api project(':spring-integration-core')
		api "org.apache.curator:curator-recipes:$curatorVersion"

		testImplementation "org.apache.curator:curator-test:$curatorVersion"
	}
}

project('spring-integration-bom') {
	description = 'Spring Integration (Bill of Materials)'

	apply plugin: 'java-platform'
	apply from:   "${rootDir}/gradle/publish-maven.gradle"

	dependencies {
		constraints {
			javaProjects.sort { "$it.name" }.each {
				api it
			}
		}
	}

	publishing {
		publications {
			mavenJava(MavenPublication) {
				from components.javaPlatform
			}
		}
	}

	sonarqube {
		skipProject = true
	}
}

sonarqube {
	properties {
		property 'sonar.links.homepage', linkHomepage
		property 'sonar.links.ci', linkCi
		property 'sonar.links.issue', linkIssue
		property 'sonar.links.scm', linkScmUrl
		property 'sonar.links.scm_dev', linkScmDevConnection
	}
}

task api(type: Javadoc) {
	group = 'Documentation'
	description = 'Generates aggregated Javadoc API documentation.'
	title = "${rootProject.description} ${version} API"
	options.memberLevel = org.gradle.external.javadoc.JavadocMemberLevel.PROTECTED
	options.author = true
	options.header = rootProject.description
	options.overview = 'src/api/overview.html'
	options.stylesheetFile = file('src/api/stylesheet.css')
	options.links(project.ext.javadocLinks)
	source javaProjects.collect { project ->
		project.sourceSets.main.allJava
	}
	destinationDir = new File(buildDir, 'api')
	classpath = files(javaProjects.collect { project ->
		project.sourceSets.main.compileClasspath
	})
}

dokka {
	dependsOn api

	outputFormat = 'html'
	outputDirectory = "$buildDir/docs/kdoc"

	configuration {
		classpath = javaProjects.collect { project -> project.jar.outputs.files.getFiles() }.flatten()
		classpath += files(javaProjects.collect { it.sourceSets.main.compileClasspath })
		javaProjects.forEach { project ->
			if(project.sourceSets.main.kotlin) {
				sourceRoot {
					path = project.sourceSets.main.kotlin.srcDirs.first()
				}
			}
		}
		moduleName = 'spring-integration'
		externalDocumentationLink {
			url = new URL("https://docs.spring.io/spring-integration/docs/$version/api/")
			packageListUrl = new File(buildDir, 'api/element-list').toURI().toURL()
		}
		externalDocumentationLink {
			url = new URL('https://docs.spring.io/spring-framework/docs/current/javadoc-api/')
		}
		externalDocumentationLink {
			url = new URL('https://projectreactor.io/docs/core/release/api/')
		}
		externalDocumentationLink {
			url = new URL('https://www.reactive-streams.org/reactive-streams-1.0.1-javadoc/')
		}
	}
}

apply from: "${rootDir}/gradle/docs.gradle"

task schemaZip(type: Zip) {
	group = 'Distribution'
	archiveClassifier = 'schema'
	description = "Builds -${archiveClassifier} archive containing all " +
		"XSDs for deployment at static.springframework.org/schema."

	duplicatesStrategy = DuplicatesStrategy.EXCLUDE

	javaProjects.each { subproject ->
		Properties schemas = new Properties();
		def shortName = subproject.name.replaceFirst("${rootProject.name}-", '')
		if (subproject.name.endsWith('-core')) {
			shortName = ''
		}

		subproject.sourceSets.main.resources.find {
			it.path.endsWith("META-INF${File.separator}spring.schemas")
		}?.withInputStream { schemas.load(it) }

		for (def key : schemas.keySet()) {
			File xsdFile = subproject.sourceSets.main.resources.find {
				it.path.replaceAll('\\\\', '/').endsWith(schemas.get(key))
			}
			assert xsdFile != null
			into ("integration/$shortName") {
				from xsdFile.path
				rename { String fileName ->
					String[] versionNumbers = project.version.split(/\./, 3)
					fileName.replace('.xsd', "-${versionNumbers[0]}.${versionNumbers[1]}.xsd")
				}
			}
		}
	}
}

task docsZip(type: Zip, dependsOn: reference) {
		group = 'Distribution'
		archiveClassifier = 'docs'
		description = "Builds -${archiveClassifier} archive containing api and reference " +
			"for deployment at static.springframework.org/spring-integration/docs."

		from('src/dist') {
			include 'changelog.txt'
		}

		from (api) {
			into 'api'
		}

	    from ('build/docs/asciidoc') {
		     into 'reference/html'
	    }

	    from ('build/docs/asciidocPdf') {
			include 'index-single.pdf'
			rename  'index-single.pdf', 'spring-integration-reference.pdf'
			into 'reference/pdf'
	    }
	from (dokka) {
		into 'kdoc-api'
	}
}

task distZip(type: Zip, dependsOn: [docsZip, schemaZip]) {
	group = 'Distribution'
	archiveClassifier = 'dist'
	description = "Builds -${archiveClassifier} archive, containing all jars and docs, " +
		"suitable for community download page."

	ext.baseDir = "${project.name}-${project.version}";

	from('src/dist') {
		include 'readme.txt'
		include 'notice.txt'
		into "${baseDir}"
		expand(copyright: new Date().format('yyyy'), version: project.version)
	}

	from("$project.rootDir") {
		include 'LICENSE.txt'
		into "${baseDir}"
	}

	from(zipTree(docsZip.archiveFile)) {
		into "${baseDir}/docs"
	}

	from(zipTree(schemaZip.archiveFile)) {
		into "${baseDir}/schema"
	}

	javaProjects.each { subproject ->
		into ("${baseDir}/libs") {
			from subproject.jar
			from subproject.sourcesJar
			from subproject.javadocJar
		}
	}
}

task dist(dependsOn: assemble) {
	group = 'Distribution'
	description = 'Builds -dist, -docs and -schema distribution archives.'
}

apply from: "${rootDir}/gradle/publish-maven.gradle"

publishing {
	publications {
		mavenJava(MavenPublication) {
			artifact docsZip
			artifact schemaZip
			artifact distZip
		}
	}
}<|MERGE_RESOLUTION|>--- conflicted
+++ resolved
@@ -98,20 +98,9 @@
 	servletApiVersion = '4.0.1'
 	smackVersion = '4.3.5'
 	soapVersion = '1.4.0'
-<<<<<<< HEAD
-	springAmqpVersion = project.hasProperty('springAmqpVersion') ? project.springAmqpVersion : '2.3.0-RC1'
-	springDataVersion = project.hasProperty('springDataVersion') ? project.springDataVersion : '2020.0.0-RC2'
-	springGraphqlVersion = '1.0.0-SNAPSHOT'
-	springKafkaVersion = '2.6.2'
-	springRetryVersion = '1.3.0'
-	springSecurityVersion = project.hasProperty('springSecurityVersion') ? project.springSecurityVersion : '5.4.1'
-	springVersion = project.hasProperty('springVersion') ? project.springVersion : '5.3.0-RC2'
-	springWsVersion = '3.0.10.RELEASE'
-	tomcatVersion = "9.0.39"
-	xstreamVersion = '1.4.13'
-=======
 	springAmqpVersion = project.hasProperty('springAmqpVersion') ? project.springAmqpVersion : '2.3.10'
 	springDataVersion = project.hasProperty('springDataVersion') ? project.springDataVersion : '2021.0.5'
+	springGraphqlVersion = '1.0.0-SNAPSHOT'
 	springKafkaVersion = '2.7.7'
 	springRetryVersion = '1.3.1'
 	springSecurityVersion = project.hasProperty('springSecurityVersion') ? project.springSecurityVersion : '5.5.2'
@@ -120,7 +109,6 @@
 	tomcatVersion = '9.0.52'
 	xmlUnitVersion = '2.8.2'
 	xstreamVersion = '1.4.17'
->>>>>>> 34d2b090
 
 	javaProjects = subprojects - project(':spring-integration-bom')
 }
@@ -129,11 +117,6 @@
 	group = 'org.springframework.integration'
 
 	repositories {
-<<<<<<< HEAD
-//		maven { url 'https://repo.spring.io/milestone' }
-		maven { url 'https://repo.spring.io/libs-milestone' }
-=======
->>>>>>> 34d2b090
 		if (project.hasProperty('mavenLocal')) {
 			mavenLocal()
 		}
@@ -141,19 +124,9 @@
 		maven { url 'https://repo.spring.io/release' }
 		maven { url 'https://repo.spring.io/milestone' }
 		if (version.endsWith('SNAPSHOT')) {
-<<<<<<< HEAD
-//			maven { url 'https://repo.spring.io/snapshot' }
-			maven { url 'https://repo.spring.io/libs-snapshot' }
-		}
-		maven { url 'https://repo.spring.io/release' }
-		mavenCentral()
-		maven { url 'https://oss.sonatype.org/content/repositories/snapshots/' }
-//		maven { url 'https://repo.spring.io/staging-local' }
-=======
 			maven { url 'https://repo.spring.io/snapshot' }
 		}
 //		maven { url 'https://repo.spring.io/libs-staging-local' }
->>>>>>> 34d2b090
 	}
 
 	ext.javadocLinks = [
