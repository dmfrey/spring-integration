/*
 * Copyright 2002-2010 the original author or authors.
 *
 * Licensed under the Apache License, Version 2.0 (the "License");
 * you may not use this file except in compliance with the License.
 * You may obtain a copy of the License at
 *
 *      http://www.apache.org/licenses/LICENSE-2.0
 *
 * Unless required by applicable law or agreed to in writing, software
 * distributed under the License is distributed on an "AS IS" BASIS,
 * WITHOUT WARRANTIES OR CONDITIONS OF ANY KIND, either express or implied.
 * See the License for the specific language governing permissions and
 * limitations under the License.
 */

package org.springframework.integration.splitter;

<<<<<<< HEAD
=======
import java.util.ArrayList;
import java.util.Collection;
import java.util.List;

>>>>>>> 9d22d8ab
import org.springframework.integration.Message;
import org.springframework.integration.MessageHeaders;
import org.springframework.integration.handler.AbstractReplyProducingMessageHandler;
import org.springframework.integration.support.MessageBuilder;
import org.springframework.util.CollectionUtils;
import org.springframework.util.ObjectUtils;

import java.util.*;

/**
 * Base class for Message-splitting handlers.
 *
 * @author Mark Fisher
 * @author Dave Syer
 * @author Iwein Fuld
 */
public abstract class AbstractMessageSplitter extends AbstractReplyProducingMessageHandler {

	@Override
	@SuppressWarnings("unchecked")
	protected final Object handleRequestMessage(Message<?> message) {
		Object result = this.splitMessage(message);
		// return null if 'null', empty Collection or empty Array
		if ( result == null ||
			 (result instanceof Collection && CollectionUtils.isEmpty((Collection<?>)result)) ||
			 (result.getClass().isArray() && ObjectUtils.isEmpty((Object[]) result))  ) { 	
			return null;
		}
		MessageHeaders headers = message.getHeaders();
<<<<<<< HEAD
		Object incomingCorrelationId = headers.getCorrelationId();
		List<Object[]> incomingSequenceDetails = extractSequenceDetails(headers, incomingCorrelationId);
		Object correlationId = headers.getId();
		List<MessageBuilder> messageBuilders;
		if (result instanceof Collection) {
			messageBuilders = messageBuildersForCollection(result, incomingSequenceDetails, correlationId);
		} else if (result.getClass().isArray()) {
			messageBuilders = messageBuildersForArray(result, incomingSequenceDetails, correlationId);
		} else {
			messageBuilders = Collections.singletonList(this.createBuilder(result, incomingSequenceDetails, correlationId, 1, 1));
		}
		return messageBuilders;
	}

	private List<MessageBuilder> messageBuildersForArray(Object result, List<Object[]> incomingSequenceDetails, Object correlationId) {
		List<MessageBuilder> messageBuilders = new ArrayList<MessageBuilder>();
		Object[] items = (Object[]) result;
		int sequenceNumber = 0;
		int sequenceSize = items.length;
		for (Object item : items) {
			messageBuilders.add(this.createBuilder(
					item, incomingSequenceDetails, correlationId, ++sequenceNumber, sequenceSize));
		}
		return messageBuilders;
	}

	private List<MessageBuilder> messageBuildersForCollection(Object result, List<Object[]> incomingSequenceDetails, Object correlationId) {
		List<MessageBuilder> messageBuilders = new ArrayList<MessageBuilder>();
		Collection<?> items = (Collection<?>) result;
		int sequenceNumber = 0;
		int sequenceSize = items.size();
		for (Object item : items) {
			messageBuilders.add(this.createBuilder(
					item, incomingSequenceDetails, correlationId, ++sequenceNumber, sequenceSize));
		}
		return messageBuilders;
	}

	private List<Object[]> extractSequenceDetails(MessageHeaders headers, Object incomingCorrelationId) {
		List<Object[]> incomingSequenceDetails = headers.get(SEQUENCE_DETAILS, List.class);
		if (incomingCorrelationId != null) {
			if (incomingSequenceDetails == null) {
				incomingSequenceDetails = new ArrayList<Object[]>();
			} else {
				incomingSequenceDetails = new ArrayList<Object[]>(incomingSequenceDetails);
			}
			incomingSequenceDetails.add(new Object[]{
					incomingCorrelationId, headers.getSequenceNumber(), headers.getSequenceSize()});
			incomingSequenceDetails = Collections.unmodifiableList(incomingSequenceDetails);
		}
		return incomingSequenceDetails;
	}

	@SuppressWarnings({"unchecked", "rawtypes"})
	private MessageBuilder createBuilder(Object item, List<Object[]> incomingSequenceDetails, Object correlationId,
										 int sequenceNumber, int sequenceSize) {
		MessageBuilder builder = (item instanceof Message) ? MessageBuilder.fromMessage((Message) item)
				: MessageBuilder.withPayload(item);
		builder.setCorrelationId(correlationId).setSequenceNumber(sequenceNumber).setSequenceSize(sequenceSize)
				.setHeader(MessageHeaders.ID, UUID.randomUUID());
		if (incomingSequenceDetails != null) {
			builder.setHeader(SEQUENCE_DETAILS, incomingSequenceDetails);
=======
		Object correlationId = headers.getId();
		List<MessageBuilder<?>> messageBuilders = new ArrayList<MessageBuilder<?>>();
		if (result instanceof Collection) {
			Collection<?> items = (Collection<?>) result;
			int sequenceNumber = 0;
			int sequenceSize = items.size();
			for (Object item : items) {
				messageBuilders.add(this.createBuilder(item, headers, correlationId, ++sequenceNumber, sequenceSize));
			}
		}
		else if (result.getClass().isArray()) {
			Object[] items = (Object[]) result;
			int sequenceNumber = 0;
			int sequenceSize = items.length;
			for (Object item : items) {
				messageBuilders.add(this.createBuilder(item, headers, correlationId, ++sequenceNumber, sequenceSize));
			}
		}
		else {
			messageBuilders.add(this.createBuilder(result, headers, correlationId, 1, 1));
		}
		return messageBuilders;
	}

	@SuppressWarnings( { "unchecked" })
	private MessageBuilder createBuilder(Object item, MessageHeaders headers, Object correlationId, int sequenceNumber,
			int sequenceSize) {
		MessageBuilder builder;
		if (item instanceof Message) {
			builder = MessageBuilder.fromMessage((Message) item);
		}
		else {
			builder = MessageBuilder.withPayload(item);
			builder.copyHeaders(headers);
>>>>>>> 9d22d8ab
		}
		builder.pushSequenceDetails(correlationId, sequenceNumber, sequenceSize);
		return builder;
	}

	@Override
	public String getComponentType() {
		return "splitter";
	}

	/**
	 * Subclasses must override this method to split the received Message. The return value may be a Collection or
	 * Array. The individual elements may be Messages, but it is not necessary. If the elements are not Messages, each
	 * will be provided as the payload of a Message. It is also acceptable to return a single Object or Message. In that
	 * case, a single reply Message will be produced.
	 */
	protected abstract Object splitMessage(Message<?> message);

}<|MERGE_RESOLUTION|>--- conflicted
+++ resolved
@@ -16,13 +16,10 @@
 
 package org.springframework.integration.splitter;
 
-<<<<<<< HEAD
-=======
 import java.util.ArrayList;
 import java.util.Collection;
 import java.util.List;
 
->>>>>>> 9d22d8ab
 import org.springframework.integration.Message;
 import org.springframework.integration.MessageHeaders;
 import org.springframework.integration.handler.AbstractReplyProducingMessageHandler;
@@ -30,14 +27,11 @@
 import org.springframework.util.CollectionUtils;
 import org.springframework.util.ObjectUtils;
 
-import java.util.*;
-
 /**
  * Base class for Message-splitting handlers.
- *
+ * 
  * @author Mark Fisher
  * @author Dave Syer
- * @author Iwein Fuld
  */
 public abstract class AbstractMessageSplitter extends AbstractReplyProducingMessageHandler {
 
@@ -46,76 +40,11 @@
 	protected final Object handleRequestMessage(Message<?> message) {
 		Object result = this.splitMessage(message);
 		// return null if 'null', empty Collection or empty Array
-		if ( result == null ||
-			 (result instanceof Collection && CollectionUtils.isEmpty((Collection<?>)result)) ||
-			 (result.getClass().isArray() && ObjectUtils.isEmpty((Object[]) result))  ) { 	
+		if (result == null || (result instanceof Collection && CollectionUtils.isEmpty((Collection) result))
+				|| (result.getClass().isArray() && ObjectUtils.isEmpty((Object[]) result))) {
 			return null;
 		}
 		MessageHeaders headers = message.getHeaders();
-<<<<<<< HEAD
-		Object incomingCorrelationId = headers.getCorrelationId();
-		List<Object[]> incomingSequenceDetails = extractSequenceDetails(headers, incomingCorrelationId);
-		Object correlationId = headers.getId();
-		List<MessageBuilder> messageBuilders;
-		if (result instanceof Collection) {
-			messageBuilders = messageBuildersForCollection(result, incomingSequenceDetails, correlationId);
-		} else if (result.getClass().isArray()) {
-			messageBuilders = messageBuildersForArray(result, incomingSequenceDetails, correlationId);
-		} else {
-			messageBuilders = Collections.singletonList(this.createBuilder(result, incomingSequenceDetails, correlationId, 1, 1));
-		}
-		return messageBuilders;
-	}
-
-	private List<MessageBuilder> messageBuildersForArray(Object result, List<Object[]> incomingSequenceDetails, Object correlationId) {
-		List<MessageBuilder> messageBuilders = new ArrayList<MessageBuilder>();
-		Object[] items = (Object[]) result;
-		int sequenceNumber = 0;
-		int sequenceSize = items.length;
-		for (Object item : items) {
-			messageBuilders.add(this.createBuilder(
-					item, incomingSequenceDetails, correlationId, ++sequenceNumber, sequenceSize));
-		}
-		return messageBuilders;
-	}
-
-	private List<MessageBuilder> messageBuildersForCollection(Object result, List<Object[]> incomingSequenceDetails, Object correlationId) {
-		List<MessageBuilder> messageBuilders = new ArrayList<MessageBuilder>();
-		Collection<?> items = (Collection<?>) result;
-		int sequenceNumber = 0;
-		int sequenceSize = items.size();
-		for (Object item : items) {
-			messageBuilders.add(this.createBuilder(
-					item, incomingSequenceDetails, correlationId, ++sequenceNumber, sequenceSize));
-		}
-		return messageBuilders;
-	}
-
-	private List<Object[]> extractSequenceDetails(MessageHeaders headers, Object incomingCorrelationId) {
-		List<Object[]> incomingSequenceDetails = headers.get(SEQUENCE_DETAILS, List.class);
-		if (incomingCorrelationId != null) {
-			if (incomingSequenceDetails == null) {
-				incomingSequenceDetails = new ArrayList<Object[]>();
-			} else {
-				incomingSequenceDetails = new ArrayList<Object[]>(incomingSequenceDetails);
-			}
-			incomingSequenceDetails.add(new Object[]{
-					incomingCorrelationId, headers.getSequenceNumber(), headers.getSequenceSize()});
-			incomingSequenceDetails = Collections.unmodifiableList(incomingSequenceDetails);
-		}
-		return incomingSequenceDetails;
-	}
-
-	@SuppressWarnings({"unchecked", "rawtypes"})
-	private MessageBuilder createBuilder(Object item, List<Object[]> incomingSequenceDetails, Object correlationId,
-										 int sequenceNumber, int sequenceSize) {
-		MessageBuilder builder = (item instanceof Message) ? MessageBuilder.fromMessage((Message) item)
-				: MessageBuilder.withPayload(item);
-		builder.setCorrelationId(correlationId).setSequenceNumber(sequenceNumber).setSequenceSize(sequenceSize)
-				.setHeader(MessageHeaders.ID, UUID.randomUUID());
-		if (incomingSequenceDetails != null) {
-			builder.setHeader(SEQUENCE_DETAILS, incomingSequenceDetails);
-=======
 		Object correlationId = headers.getId();
 		List<MessageBuilder<?>> messageBuilders = new ArrayList<MessageBuilder<?>>();
 		if (result instanceof Collection) {
@@ -150,7 +79,6 @@
 		else {
 			builder = MessageBuilder.withPayload(item);
 			builder.copyHeaders(headers);
->>>>>>> 9d22d8ab
 		}
 		builder.pushSequenceDetails(correlationId, sequenceNumber, sequenceSize);
 		return builder;
